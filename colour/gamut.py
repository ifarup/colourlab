#!/usr/bin/env python3
# -*- coding: utf-8 -*-
"""
gamut: Colour metric functions. Part of the colour package.

Copyright (C) 2013-2016 Ivar Farup, Lars Niebuhr,
Sahand Lahefdoozian, Nawar Behenam, Jakob Voigt

This program is free software: you can redistribute it and/or modify
it under the terms of the GNU General Public License as published by
the Free Software Foundation, either version 3 of the License, or
(at your option) any later version.

This program is distributed in the hope that it will be useful,
but WITHOUT ANY WARRANTY; without even the implied warranty of
MERCHANTABILITY or FITNESS FOR A PARTICULAR PURPOSE.  See the
GNU General Public License for more details.

You should have received a copy of the GNU General Public License
along with this program.  If not, see <http://www.gnu.org/licenses/>.
"""

import os
import re
import numpy as np
import inspect
from colour import space, data
from scipy import spatial
import matplotlib.pyplot as plt
from mpl_toolkits.mplot3d import Axes3D


class Gamut:
    """
    Class for representing colour gamuts computed in various colour spaces.
    """
    def __init__(self, sp, points):
        """
        Construct new gamut instance and compute the gamut.

        Parameters
        ----------
        sp : Space
            The colour space for computing the gamut.
        points : Data
            The colour points for the gamut.
        """
        self.data = points      # The data points are stored in the original format.
        self.space = None
        self.hull = None
        self.vertices = None
        self.simplices = None
        self.neighbors = None
        self.initialize_convex_hull(sp, points)   # Initializes all of the above, using a sub-initialization method

<<<<<<< HEAD
    def get_vertices(self):
        """ Get all convex hull vertices points and save it in a array list.

            Parameter
            ---------
            point_list : vertices points


                The colour vertices points.
            return: point_list
        """

        point_list = []     # Array list with vertices points.
        for i in range(self.hull.vertices):
            point_list.append(self.hull.points[i])
        return point_list

    def get_surface(self, sp):
        """

            Parameters
            ----------
            :param sp: Space
                The colour space for computing the gamut.
            :return:
        """

        # TODO: Convert from get_vertices to matplotlib.
=======
>>>>>>> 9a33ca96

    def initialize_convex_hull(self, sp, points):
        """ Initializes the gamuts convex hull in the desired colour space

                Parameters
                ----------
                sp : Space
                    The colour space for computing the gamut.
                points : Data
                    The colour points for the gamut.
                """

       # print(points.get_linear(sp))
        self.space = sp

                # TODO: Change back to point.get_linear(sp)
       # self.hull = spatial.ConvexHull(points.get(colour.space.xyz))   # Creating the convex hull in the desired colour space

        self.hull = spatial.ConvexHull(points.get_linear(sp))
        self.vertices = self.hull.vertices
        self.simplices = self.hull.simplices
        self.neighbors = self.hull.neighbors

    def is_inside(self, sp, c_data):
        """ For the given data points checks if points are inn the convex hull
            NB: this method cannot be used for modified convex hull.

            Parameters
            ----------
            sp : Space
                The colour space for computing the gamut.
            c_data : Data
                Data object with the colour points for the gamut.
        """

        nd_data = c_data.get(sp) # Convert to ndarray
        #print("The ndarray send to is_inside:")
        #print(nd_data)
        #print("..And it's shape:")
        #print(np.shape(nd_data))

        if nd_data.ndim == 1:   # Handle the special case of a only one point beeing evaluated.
            self.single_point_inside(self, c_data)
        else:
            indices = np.ones(nd_data.ndim - 1, int) * -1  # Important that indencis is initialized with negative numb.
            c_data = c_data.get(sp)
            bool_array = np.zeros(np.shape(nd_data)[:-1], bool)  # Create a bool array with the same shape as the
                                                                 # nd_data (minus the last dimension)
            self.traverse_ndarray(c_data, indices, bool_array)

    def traverse_ndarray(self, nda, indices, bool_array):
        """ For the given data points checks if points are inn the convex hull
            NB: this method cannot be used for modified convex hull.

                Parameters
                ----------
                nda : ndarray
                      An n-dimensional array containing the remaining dimensions to iterate.
                indices : array
                        The dimensional path to the coordinate.
                        Needs to be as long as the (amount of dimensions)-1 in nda and filled with -1's
                bool_array : ndarray
                        Array containing true/fals in last dimention.
                        Shape is the same as nda(minus the last dim)
                hull: ConvexHull
                    A ConvexHull generated from the gamuts vertices.
        """
        if np.ndim(nda) != 1:  # Not yet reached a leaf node
            curr_dim = 0
            for index in np.nditer(indices):              # calculate the dimension number witch we are currently in
                if index != -1:  # If a dimension is previously iterated the cell will have been changed to a ...
                    curr_dim += 1       # ... non-negative number.

            numb_of_iterations = 0
            for nda_minus_one in nda:              # Iterate over the length of the current dimension
                indices[curr_dim] = numb_of_iterations # Update the path in indices before next recusrive call
                self.traverse_ndarray(nda_minus_one, indices, bool_array)
                numb_of_iterations += 1
            indices[curr_dim] = -1  # should reset the indences array when the call dies

        else: # We have reached a leaf node
            # self.single_point_inside(nda)  # nda is now reduced to a one dimensional list containing three numbers.
                                            # (a data point to be checked)
            print("Leaf node found:")
            bool_array[(tuple(indices))] = True # Kanskje, kanksje ikke
            print(bool_array)
            print("----------------")

            #print(indices)
            #print(nda)


<<<<<<< HEAD



=======
>>>>>>> 9a33ca96
    def single_point_inside(hull, point):
        """ Checks if a single coordinate in 3d is inside the given hull.

                Parameters
                ----------
                hull : array
                    Convex hull
                point: coordinate
                    A single coordinate to be tested if it is inside the hull.
        """

        new_hull = spatial.ConvexHull(np.concatenate((hull.points, [point])))
        if np.array_equal(new_hull.vertices, hull.vertices):
            return True
        return False

    def get_vertices(self):
        """ Get all convex hull vertices points and save it in a array list.

            Parameter
            ---------

        :return: point_list
        """

        point_list = []  # Array list with vertices points.
        for i in self.hull.vertices:
            point_list.append(self.hull.points[i])
        point_array = np.array(point_list)
        return point_array

    def get_surface(self, sp):
        """

            Parameters
            ----------
            :param sp: Space
                The colour space for computing the gamut.
            :return:
        """
        points = self.get_vertices()
        X = points[:, 0]

        Y = points[:, 1]

        Z = points[:, 2]

        fig = plt.figure()
        ax = fig.add_subplot(111, projection='3d')
        ax.plot_surface(X, Y, Z)
        plt.show()


def gamut_test():
        n_data = np.array([[0, 0, 0],  # 0 vertecis
                           [10, 0, 0],  # 1 vertecis
                           [10, 10, 0],  # 2 vertecis
                           [0, 10, 0],  # 3 vertecis
                           [5, 5, 5],  # 4 non vertecis
                           [4, 6, 2],  # 5 non vertecis
                           [10, 10, 10],  # 6 vertecis
                           [1, 2, 3],  # 7 non vertecis
                           [10, 0, 10],  # 8 vertecis
                           [0, 0, 10],  # 9 vertecis
                           [0, 10, 10]])  # 10 vertecis
        c_data = data.Data(space.srgb, n_data)
        g = Gamut(space.srgb, c_data)

        points = np.array([[1, 1, 1],  # inside
                           [2, 2, 3],  # inside
                           [20, 2, 3],  # outside
                           [1, 2, 30]])  # outside
        c_points = data.Data(space.srgb, points)
        g.is_inside(space.srgb, c_points)<|MERGE_RESOLUTION|>--- conflicted
+++ resolved
@@ -53,7 +53,6 @@
         self.neighbors = None
         self.initialize_convex_hull(sp, points)   # Initializes all of the above, using a sub-initialization method
 
-<<<<<<< HEAD
     def get_vertices(self):
         """ Get all convex hull vertices points and save it in a array list.
 
@@ -82,8 +81,6 @@
         """
 
         # TODO: Convert from get_vertices to matplotlib.
-=======
->>>>>>> 9a33ca96
 
     def initialize_convex_hull(self, sp, points):
         """ Initializes the gamuts convex hull in the desired colour space
@@ -175,13 +172,6 @@
             #print(indices)
             #print(nda)
 
-
-<<<<<<< HEAD
-
-
-
-=======
->>>>>>> 9a33ca96
     def single_point_inside(hull, point):
         """ Checks if a single coordinate in 3d is inside the given hull.
 

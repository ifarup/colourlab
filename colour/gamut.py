#!/usr/bin/env python3
# -*- coding: utf-8 -*-
"""
gamut: Colour metric functions. Part of the colour package.

Copyright (C) 2013-2016 Ivar Farup, Lars Niebuhr,
Sahand Lahefdoozian, Nawar Behenam, Jakob Voigt

This program is free software: you can redistribute it and/or modify
it under the terms of the GNU General Public License as published by
the Free Software Foundation, either version 3 of the License, or
(at your option) any later version.

This program is distributed in the hope that it will be useful,
but WITHOUT ANY WARRANTY; without even the implied warranty of
MERCHANTABILITY or FITNESS FOR A PARTICULAR PURPOSE.  See the
GNU General Public License for more details.

You should have received a copy of the GNU General Public License
along with this program.  If not, see <http://www.gnu.org/licenses/>.
"""

import numpy as np
from scipy import spatial
import matplotlib.pyplot as plt
from mpl_toolkits.mplot3d import Axes3D, art3d


class Gamut:
    """Class for representing colour gamuts computed in various colour spaces.
    """
    def __init__(self, sp, points):
        """Construct new gamut instance and compute the gamut.

        Parameters
        ----------
        sp : Space
            The colour space for computing the gamut.
        points : Data
            The colour points for the gamut.
        """
        self.data = points      # The data points are stored in the original format.
        self.space = None
        self.hull = None
        self.vertices = None
        self.simplices = None
        self.neighbors = None
        self.initialize_convex_hull(sp, points)   # Initializes all of the above, using a sub-initialization method

    def initialize_convex_hull(self, sp, points):
        """Initializes the gamuts convex hull in the desired colour space

                Parameters
                ----------
                sp : Space
                    The colour space for computing the gamut.
                points : Data
                    The colour points for the gamut.
                """

        self.space = sp
        self.hull = spatial.ConvexHull(points.get_linear(sp))
        self.vertices = self.hull.vertices
        self.simplices = self.hull.simplices
        self.neighbors = self.hull.neighbors

    def is_inside(self, sp, c_data):
        """For the given data points checks if points are inn the convex hull
            NB: this method cannot be used for modified convex hull.

            Parameters
            ----------
            sp : Space
                The colour space for computing the gamut.
            c_data : Data
                Data object with the colour points for the gamut.
        """

        # Calculate a new convexhull given only the vertecis for further use to increase efficiency
        # hull = spatial.ConvexHull(g.vertices()).

        nd_data = c_data.get(sp)    # Convert to ndarray

        # print("The ndarray send to is_inside:")
        # print(nd_data)
        # print("..And it's shape:")
        # print(np.shape(nd_data))

        if nd_data.ndim == 1:   # Handle the special case of a only one point beeing evaluated.
            self.single_point_inside(self, c_data)
        else:
            indices = np.ones(nd_data.ndim - 1, int) * -1  # Important that indencis is initialized with negative numb.
            c_data = c_data.get(sp)
            bool_array = np.zeros(np.shape(nd_data)[:-1], bool)     # Create a bool array with the same shape as the
                                                                    # nd_data(minus the last dimension)
            self.traverse_ndarray(c_data, indices, bool_array)

    def traverse_ndarray(self, nda, indices, bool_array):
        """For the given data points checks if points are inn the convex hull
            NB: this method cannot be used for modified convex hull.

                Parameters
                ----------
                :param nda : ndarray
                      An n-dimensional array containing the remaining dimensions to iterate.
                :param indices : array
                        The dimensional path to the coordinate.
                        Needs to be as long as the (amount of dimensions)-1 in nda and filled with -1's
                :param bool_array : ndarray
                        Array containing true/fals in last dimention.
                        Shape is the same as nda(minus the last dim)
                :param hull: ConvexHull
                    A ConvexHull generated from the gamuts vertices.
        """
        if np.ndim(nda) != 1:  # Not yet reached a leaf node
            curr_dim = 0
            for index in np.nditer(indices):              # calculate the dimension number witch we are currently in
                if index != -1:         # If a dimension is previously iterated the cell will have been changed to a
                                        # non-negative number.
                    curr_dim += 1

            numb_of_iterations = 0
            for nda_minus_one in nda:              # Iterate over the length of the current dimension
                indices[curr_dim] = numb_of_iterations  # Update the path in indices before next recusrive call
                self.traverse_ndarray(nda_minus_one, indices, bool_array)
                numb_of_iterations += 1
            indices[curr_dim] = -1  # should reset the indences array when the call dies

        else:   # We have reached a leaf node
            # self.single_point_inside(nda)  # nda is now reduced to a one dimensional list containing three numbers.
                                            # (a data point to be checked)
            print("Leaf node found:")
            bool_array[(tuple(indices))] = True
            print(bool_array)
            print("----------------")

            # print(indices)
            # print(nda)

    def single_point_inside(self, hull, point):
        """Checks if a single coordinate in 3d is inside the given hull.

                Parameters
                ----------
                :param hull : ndarray
                    Convex hull
                :param point: coordinate
                    A single coordinate to be tested if it is inside the hull.
                :return

        """

        new_hull = spatial.ConvexHull(np.concatenate((hull.points, [point])))
        if np.array_equal(new_hull.vertices, hull.vertices):
            return True
        return False

    def get_vertices(self, nd_data):
        """Get all convex hull vertices points and save it in a array list.

            Parameter
            ---------

        :return: point_list
        """

        point_list = []  # Array list with vertices points.
        for i in self.hull.vertices:
            point_list.append(nd_data[i])
        point_array = np.array(point_list)
        return point_array

    """def get_surface(self, sp):


            Parameters
            ----------
            :param sp: Space
                The colour space for computing the gamut.
            :return:

        nd_data = self.data.get_linear(sp)

        points = self.get_vertices(nd_data)
        x = points[:, 0]
        y = points[:, 1]
        z = points[:, 2]

        fig = plt.figure()
        ax = fig.add_subplot(111, projection='3d')
        ax.plot_trisurf(x, y, z, cmap=plt.cm.jet)
        plt.show()"""

    def plot_surface(self, ax, sp):
        """Plot all the vertices points on the recived axel

            Parameters
            ----------
            :param ax: Axel
                The axel to draw the points on
            :param sp: Space
                The colour space for computing the gamut.
        """
        nd_data = self.data.get_linear(sp)              # Creates a new ndarray with points
        points = self.get_vertices(nd_data)             # ndarray with all the vertices
        x = points[:, 0]
        y = points[:, 1]
        z = points[:, 2]

        for i in range(self.hull.simplices.shape[0]):   # Itirates and draws all the vertices points
            tri = art3d.Poly3DCollection([self.hull.points[self.hull.simplices[i]]])
            ax.add_collection(tri)                      # Adds created points to the ax

        ax.set_xlim([0, 20])                            # Set the limits for the plot manually
        ax.set_ylim([-20, 20])
        ax.set_zlim([-20, 20])
        plt.show()

    def feito_torres (self, P):
        """ Tests if a point P is inside a polyhedron.

            Parameters
            ----------
            :param P: ndarray
                Point to be tested for inclusion.
            :return: bool
                True if P is included in the polyhedron.
        """

        inclusion = []
        v_pluss = []
        v_minus = []

        for el in self.simplices:
<<<<<<< HEAD
            facet = self.get_coordinates(el)   #  Get the coordinates for the current facet

            if self.in_trinagle(facet, P):  # Check if P is on the current facet.
                return True

            o_v1 = np.array([0,0,0], facet[0])  # vector from origo to the first vertex in the facet


            if ( self.in_line(o_v1, P) ) & ((  & ... )  | ( ... & ... ))


    def sign(self, ):
        


    def get_coordinates(self, indices):
        """Return the coordinates of points correlating to the  the indices provided.

        :param indices: ndarray
            shape(N,), list of indices
        :return: ndarray
            shape(N, 3)

        """
        coordinates = np.array(indices.shape[0], 3)

        counter = 0
        for index in indices:
            coordinates[counter] = self.points(index)
            counter += 1

        return coordinates

=======
            print("a")
>>>>>>> 9b510946

    def in_tetrahedron(self, tetrahedron, p):
        """Checks if the point P, pointed to by vector p, is inside(incuding the surface) the tetrahedron

                     Parameters
                     ----------
                     :param tetrahedron: ndarray
                        The four points of a tetrahedron
                     :param p: ndarray
                        The point to be tested for inclusion in the tetrahedron.

                     :return: Bool
                        True if q is inside or on the surface of the tetrahedron.
                 """
        hull = spatial.Delaunay(tetrahedron)  # Generate a convex hull repesentaion of points
        return hull.find_simplex(p) >= 0  # and check if 'q' is inside.

    '''
            # If neccesary move the line so that a is the origin.
            if line[0] != np.array([0,0,0]):
                a = np.array([0,0,0])
                b = line[1] - line[0]
            else:
                a = line[0]
                b = line[1]
    '''

    def in_line(self, line, p):
        """ Checks if a point P is on the line from  A to B

        :param line: ndarray
            line segment from point A to point B
        :param p: ndarray
            Vector from A to P
        :return: Bool
            True is P in in the line segment from A to P.
        """

        b = line[1] - line[0]  # Move the line so that A is (0,0,0). 'b' is the vector from A to B.

        # Check if the cross b x p is 0, if not the vectors are not collinear.
        matrix = np.array([[1, 1, 1], b, p, ])
        if np.linalg.det(matrix) != 0:
            return False

        # Check if b and p have opposite directions
        dot_b_p = np.dot(p, b)
        if  dot_b_p < 0:
            return False

        # Finally check that q-vector is shorter b-vector
        dot_qq = np.dot(p, p)
        if dot_qq > dot_b_p:
            print("q-vector longer than b-vector")
            return False

        return True

    def in_trinagle(self, triangle, w):
        """ Takes three points of a triangle in 3d, and determines if the point w is within that triangle.
            This function utilizes the baycentric technique explained here
            https://blogs.msdn.microsoft.com/rezanour/2011/08/07/barycentric-coordinates-and-point-in-triangle-tests/

        :param triangle: ndarray
            An ndarray with shape: (3,3), with points A, C and C beeing triangle[0]..[2]
        :param w: ndarray
            An ndarray with shape: (3,), the point to be tested for inclusion in the triangle.
        :return: Bool
            True if 'w' is within the triangle ABC.
        """

        # Make 'A' the local origo for the points.
        u = triangle[1] - triangle[0]  # 'u' is the vector from A to B
        v = triangle[2] - triangle[0]  # 'v' is the vector from A to C
        w -= triangle[0]               # 'w' is now the vector from A to the point being tested for inclusion

        u_X_v = np.cross(u, v)        # Calculating the vector of the cross product u x v
        if np.dot(u_X_v, w) != 0:  # If w-vector is not coplanar to u and v-vector, it is not in the triangle.
            print("not coplanar")
            return False

        v_X_w = np.cross(v, w)        # Calculating the vector of the cross product v x w
        v_X_u = np.cross(v, u)        # Calculating the vector of the cross product v x u
        if np.dot(v_X_w, v_X_u) < 0:    # If the two cross product vectors are not pointing in the same direction. exit
            print("v_X_w anc v_X_u has opposite directions")
            return False

        u_X_w = np.cross(u, w)        # Calculating the vector of the cross product u x w

        if np.dot(u_X_w, u_X_v) < 0:    # If the two cross product vectors are not pointing in the same direction. exit
            print("ucw and u_X_v ")
            return False

        denom = np.linalg.norm(u_X_v)
        r = v_X_w /denom
        t = np.linalg.norm(u_X_w)

        print("got to the end")
<<<<<<< HEAD
        return r + t <= 1





=======
        return r + t <= 1
>>>>>>> 9b510946
<|MERGE_RESOLUTION|>--- conflicted
+++ resolved
@@ -232,7 +232,6 @@
         v_minus = []
 
         for el in self.simplices:
-<<<<<<< HEAD
             facet = self.get_coordinates(el)   #  Get the coordinates for the current facet
 
             if self.in_trinagle(facet, P):  # Check if P is on the current facet.
@@ -266,9 +265,6 @@
 
         return coordinates
 
-=======
-            print("a")
->>>>>>> 9b510946
 
     def in_tetrahedron(self, tetrahedron, p):
         """Checks if the point P, pointed to by vector p, is inside(incuding the surface) the tetrahedron
@@ -367,13 +363,4 @@
         t = np.linalg.norm(u_X_w)
 
         print("got to the end")
-<<<<<<< HEAD
-        return r + t <= 1
-
-
-
-
-
-=======
-        return r + t <= 1
->>>>>>> 9b510946
+        return r + t <= 1
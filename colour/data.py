--- conflicted
+++ resolved
@@ -24,12 +24,7 @@
 import numpy as np
 import inspect
 from matplotlib.patches import Ellipse
-<<<<<<< HEAD
-from scipy.spatial import ConvexHull
 from . import space, misc
-=======
-from . import space
->>>>>>> b8aa5546
 
 
 # =============================================================================
@@ -546,29 +541,6 @@
         return misc.inner(self.get(sp), vec1.get(sp), vec2.get(sp))
 
 
-<<<<<<< HEAD
-class Gamut:
-    """
-    Class for representing colour gamuts computed in various colour spaces.
-    """
-    def __init__(self, sp, points):
-        """
-        Construct new gamut instance and compute the gamut.
-
-        Parameters
-        ----------
-        sp : Space
-            The colour space for computing the gamut.
-        points : Data
-            The colour points for the gamut.
-        """
-        self.space = sp
-        self.data = points
-        self.hull = ConvexHull(points.get_linear(sp))
-
-
-=======
->>>>>>> b8aa5546
 # =============================================================================
 # Colour data sets
 # =============================================================================

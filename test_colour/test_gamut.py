--- conflicted
+++ resolved
@@ -375,7 +375,18 @@
 
         self.assertTrue(np.allclose(re_data.get_linear(space.srgb), mod_points))  # assert that the points are changed
 
-<<<<<<< HEAD
+    def test_HPminDE(self):
+        c_data = data.Data(space.cielab, cube + np.array([0, -5, -5]))
+        g = gamut.Gamut(space.cielab, c_data)
+
+        points = np.array([[0, 8, 8],[4, 0, 9], [4, 4, 3],[0, 10, 0], [15, 0, 0]])
+        fasit = np.array([[0, 5, 5],[4, 0, 5], [4, 4, 3], [0, 5, 0], [10, 0, 0]])
+        c_data = data.Data(space.cielab, points)
+        print("This test should produce an error message for the last point")
+        re_data = g.HPminDE(c_data).get(space.cielab)
+
+        self.assertTrue(np.allclose(fasit, re_data))
+
     def test_minDE(self):
         sphere = self.generate_sphere(6, 10)
         sphere = sphere + np.array([5, 5, 5])
@@ -387,19 +398,6 @@
 
         mapped_im = g.minDE(c_sphere)
         print("mapped", mapped_im.get(space.cielab))
-=======
-    def test_HPminDE(self):
-        c_data = data.Data(space.cielab, cube + np.array([0, -5, -5]))
-        g = gamut.Gamut(space.cielab, c_data)
-
-        points = np.array([[0, 8, 8],[4, 0, 9], [4, 4, 3],[0, 10, 0], [15, 0, 0]])
-        fasit = np.array([[0, 5, 5],[4, 0, 5], [4, 4, 3], [0, 5, 0], [10, 0, 0]])
-        c_data = data.Data(space.cielab, points)
-        print("This test should produce an error message for the last point")
-        re_data = g.HPminDE(c_data).get(space.cielab)
-
-        self.assertTrue(np.allclose(fasit, re_data))
->>>>>>> 020a8b91
 
 if __name__ == '__main__':
     unittest.main(exit=False)
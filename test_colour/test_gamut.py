#!/usr/bin/env python3
# -*- coding: utf-8 -*-

"""
test_gamut: Unittests for all functions in the gamut module.

Copyright (C) 2017 Lars Niebuhr, Sahand Lahafdoozian,
Nawar Behenam, Jakob Voigt

This program is free software: you can redistribute it and/or modify
it under the terms of the GNU General Public License as published by
the Free Software Foundation, either version 3 of the License, or
(at your option) any later version.

This program is distributed in the hope that it will be useful,
but WITHOUT ANY WARRANTY; without even the implied warranty of
MERCHANTABILITY or FITNESS FOR A PARTICULAR PURPOSE.  See the
GNU General Public License for more details.

You should have received a copy of the GNU General Public License
along with this program.  If not, see <http://www.gnu.org/licenses/>.
"""

import unittest
import numpy as np
from colour import data, gamut, space
import matplotlib.pyplot as plt

# Global variables.
cube = np.array([[0., 0., 0.],      # 0  vertices
                [10., 0., 0.],      # 1  vertices
                [10., 10., 0.],     # 2  vertices
                [0., 10., 0.],      # 3  vertices
                [5., 5., 5.],       # 4  non vertices
                [4., 6., 2.],       # 5  non vertices
                [10., 10., 10.],    # 6  vertices
                [1., 2., 3.],       # 7  non vertices
                [10., 0., 10.],     # 8  vertices
                [0., 0., 10.],      # 9  vertices
                [0., 10., 10.]])    # 10 vertices

line = np.array([[0, 0, 0], [3, 3, 3]])             # Line used in testing.
point_on_line = np.array([1, 1, 1])                 # Point inside the line to be tested.
point_not_paralell_to_line = np.array([2, 3, 2])    # Point outside the line to be tested.
point_opposite_direction_than_line = np.array([-1, -1, -1])
point_further_away_than_line = np.array([4, 4, 4])

tetrahedron = np.array([[10., 10., 10.], [0., 10., 0.], [0., 0., 0.], [0., 0., 10.]])  # Tetrahedron used in testing.
tetra_p_inside = np.array([2., 3., 4.])               # Point inside the tetrahedron to be tested.
tetra_p_not_inside = np.array([20., 1., 2.])          # Point outside the tetrahedron to be tested.
tetra_p_on_surface = np.array([0., 5., 0.])

tetrahedron_two = np.array([[-2, 0, 0], [0, -2, 0], [0, 0, 0], [0, 0, 2]])     # Tetrahedron used in testing.

tetrahedron_three = np.array([[10, 10, 10], [10, 10, 0], [10, 0, 10], [0, 10, 10]])     # Tetrahedron used in testing.

# Used in test for is_inside
points_1d = np.array([5., 11., 3.])
bool_1d = np.array([False])
points_2d = np.array([[5., 11., 3.], [3., 2., 1.], [11., 3., 4.], [9., 2., 1.]])
bool_2d = np.array([False, True, False, True])
points_3d = np.array([[[3., 1., 2.], [3., 2., 4.], [10., 3., 11.], [14., 3., 2.]]])
bool_3d = np.array([[True, True, False, False]])

triangle = np.array([[0., 0., 0.], [4., 0., 0.], [0., 0., 4.]])
triangle_point_inside = np.array([2., 0., 2.])
triangle_point_not_coplanar = np.array([2., 2., 2.])
triangle_point_coplanar_but_outside = np.array([5., 0., 3.])

# Same triangle as above, move by vector (2,2,2)
triangle2 = np.array([[2., 2., 2.], [6., 2., 2.], [2., 2., 6.]])
triangle2_point_inside = np.array([4., 2., 4.])
triangle2_point_not_coplanar = np.array([4., 4., 4.])
triangle2_point_coplanar_but_outside = np.array([7., 2., 5.])

polyhedron = np.array([[38., 28., 30.], [31., 3., 43.],  [50., 12., 38.], [34., 45., 18.],
                       [22., 13., 29.], [22., 2., 31.],  [26., 44., 35.], [31., 43., 22.],
                       [22., 43., 13.], [13., 43., 11.], [50., 32., 29.], [26., 35., 18.],
                       [43., 3., 11.],  [26., 3., 44.],  [11., 3., 18.],  [18., 3., 26.],
                       [11., 45, 13.],  [13., 45., 29.], [18., 45., 11.], [2., 32., 31.],
                       [29., 2., 22.],  [35., 12., 18.], [18., 12., 34.], [34., 12., 50.],
                       [34., 50., 45.], [45., 50., 29.], [3., 30., 44.],  [29., 32., 2.],
                       [30., 28., 44.], [50., 30., 32.], [37., 12., 35.], [44., 28., 35.],
                       [35., 28., 37.], [32., 30., 31.], [31., 30., 3.],  [38., 30., 50.],
                       [37., 28., 38.], [38., 12., 37.]])


class TestGamut(unittest.TestCase):

    def test_gamut_initialize(self):
        # Test for convex hull
        c_data = data.Data(space.srgb, cube)          # Generating the colour Data object
        g = gamut.Gamut(space.srgb, c_data)
        vertices = np.array([0, 1, 2, 3, 6, 8, 9, 10])  # Known indices of vertices for the test case

        self.assertEqual(vertices.tolist(), g.vertices.tolist())    # Checking that the vertices match

    def test_is_inside(self):                               # Test for gamut.Gamut.is_inside
        c_data = data.Data(space.srgb, cube)
        g = gamut.Gamut(space.srgb, c_data)
        # points_1d = np.array([5, 11, 3])
        # points_2d = np.array([[5, 11, 3], [3, 2, 1], [11, 3, 4], [9, 2, 1]])
        points_3d = np.array([[[3, 1, 2], [3, 2, 4], [10, 3, 11], [14, 3, 2]]])
        print(points_3d)
        print(points_3d.shape)


        c_data = data.Data(space.srgb, points_3d)
        a = g.is_inside(space.srgb, c_data)
        self.assertEqual(a.shape, points_3d.shape[:-1])     # Asserts if shape is reduced by 1dim
        self.assertEqual(a.dtype, bool)                     # Asserts is data type in the array is boolean
        self.assertTrue(np.allclose(a, bool_3d))            # Asserts that the returned values are correct

        c_data = data.Data(space.srgb, points_2d)
        a = g.is_inside(space.srgb, c_data)
        self.assertEqual(a.shape, points_2d.shape[:-1])     # Asserts if shape is reduced by 1dim
        self.assertEqual(a.dtype, bool)                     # Asserts is data type in the array is boolean
        self.assertTrue(np.allclose(a, bool_2d))            # Asserts that the returned values are correct

        c_data = data.Data(space.srgb, points_1d)
        a = g.is_inside(space.srgb, c_data)
        self.assertEqual(1, a.size)                         # When only one point is sent, still returned a array
        self.assertEqual(a.dtype, bool)                     # Asserts is data type in the array is boolean
        self.assertTrue(np.allclose(a, bool_1d))            # Asserts that the returned values are correct

        c_data = data.Data(space.srgb, self.generate_sphere(15, 100))
        g = gamut.Gamut(space.srgb, c_data)

        c_data = data.Data(space.srgb, self.generate_sphere(10, 15))   # Points lie within the sphere(inclusion = true)
        a = g.is_inside(space.srgb, c_data)
        self.assertTrue(np.allclose(a, np.ones(a.shape)))              # Assert that all points lie within the gamut

        c_data = data.Data(space.srgb, self.generate_sphere(20, 15))   # Points lie outside the sphere(inclusion = true)
        a = g.is_inside(space.srgb, c_data)
        self.assertTrue(np.allclose(a, np.zeros(a.shape)))             # Assert that all points lie without the gamut

    def test_get_vertices(self):
        # Test for gamut.Gamut.get_vertices
        c_data = data.Data(space.srgb, cube)  # Generating the colour Data object
        g = gamut.Gamut(space.srgb, c_data)
        n1_data = np.array([[0, 0, 0],      # 0  vertices    # Array with just the vertices used for comparison.
                           [10, 0, 0],      # 1  vertices
                           [10, 10, 0],     # 2  vertices
                           [0, 10, 0],      # 3  vertices
                           [10, 10, 10],    # 6  vertices
                           [10, 0, 10],     # 8  vertices
                           [0, 0, 10],      # 9  vertices
                           [0, 10, 10]])    # 10 vertices

        vertices = g.get_vertices(cube)
        self.assertTrue(np.array_equiv(n1_data, vertices))    # Compares return array with the known vertices array.

        vertices = g.get_vertices(cube)                     # Calls the function and add the vertices to the array.
        self.assertTrue(np.array_equiv(n1_data, vertices))    # Compares returned array with the known vertices array.

    def test_plot_surface(self):         # Test for gamut.Gamut.plot_surface
        fig = plt.figure()                          # Creates a figure
        ax = fig.add_subplot(111, projection='3d')  # Creates a 3D plot ax

        # c = self.generate_circle(1000, 10)
        # c_data = data.Data(space.srgb, c)
        # g = gamut.Gamut(space.srgb, c_data)

        c_data = data.Data(space.srgb, polyhedron)  # Generating the colour Data object
        g = gamut.Gamut(space.srgb, c_data)         # Creates a new gamut

        sp = g.space                                 # specifies the color space
        g.plot_surface(ax, sp)                       # Calls the plot function

    def test_in_line(self):
        c_data = data.Data(space.srgb, cube)
        g = gamut.Gamut(space.srgb, c_data)

        self.assertTrue(g.in_line(np.array([[2, 2, 2], [2, 2, 2]]), np.array([2, 2, 2])))  # All points equal.
        self.assertFalse(g.in_line(line, point_not_paralell_to_line))            # Point in NOT parallel to line
        self.assertFalse(g.in_line(line, point_opposite_direction_than_line))    # Point opposite dir then line
        self.assertFalse(g.in_line(line, point_further_away_than_line))          # Point is is further then line
        self.assertTrue(g.in_line(line, point_on_line))                          # Point is on line
        self.assertFalse(g.in_line(np.array([[3, 3, 3], [4, 4, 4]]), np.array([5, 5, 5])))  # Point is on line

        self.assertFalse(g.interior(line, point_not_paralell_to_line))            # Point in NOT parallel to line
        self.assertFalse(g.interior(line, point_opposite_direction_than_line))    # Point opposite dir then line
        self.assertFalse(g.interior(line, point_further_away_than_line))          # Point is is further then line
        self.assertTrue(g.interior(line, point_on_line))                           # Point is on line
        self.assertFalse(g.interior(np.array([[3, 3, 3], [4, 4, 4]]), np.array([5, 5, 5])))  # Point is on line

    def test_in_tetrahedron(self):
        c_data = data.Data(space.srgb, tetrahedron)
        g = gamut.Gamut(space.srgb, c_data)

        self.assertTrue(g.in_tetrahedron(tetrahedron, tetra_p_inside))        # Point is on the tetrahedron
        self.assertFalse(g.in_tetrahedron(tetrahedron, tetra_p_not_inside))   # Point is NOT on tetrahedron
        self.assertTrue(g.in_tetrahedron(tetrahedron, tetra_p_on_surface))    # Point is on a simplex(counts as inside)

        self.assertTrue(g.interior(tetrahedron, tetra_p_inside))        # Point is on the tetrahedron
        self.assertFalse(g.interior(tetrahedron, tetra_p_not_inside))  # Point is NOT on tetrahedron
        self.assertTrue(g.interior(tetrahedron, tetra_p_on_surface))

    def test_in_triangle(self):
        c_data = data.Data(space.srgb, cube)
        g = gamut.Gamut(space.srgb, c_data)

        self.assertFalse(g.in_triangle(triangle, triangle_point_not_coplanar))
        self.assertFalse(g.in_triangle(triangle, triangle_point_coplanar_but_outside))
        self.assertTrue(g.in_triangle(triangle, triangle_point_inside))

        self.assertFalse(g.in_triangle(triangle2, triangle2_point_not_coplanar))
        self.assertFalse(g.in_triangle(triangle2, triangle2_point_coplanar_but_outside))
        self.assertTrue(g.in_triangle(triangle2, triangle2_point_inside))

        self.assertFalse(g.interior(triangle, triangle_point_not_coplanar))
        self.assertFalse(g.interior(triangle, triangle_point_coplanar_but_outside))
        self.assertTrue(g.interior(triangle, triangle_point_inside))

        self.assertFalse(g.interior(triangle2, triangle2_point_not_coplanar))
        self.assertFalse(g.interior(triangle2, triangle2_point_coplanar_but_outside))
        self.assertTrue(g.interior(triangle2, triangle2_point_inside))

    def test_sign(self):
        c_data = data.Data(space.srgb, cube)
        g = gamut.Gamut(space.srgb, c_data)

        print(g.sign(tetrahedron_two))

    def test_is_coplanar(self):
        c_data = data.Data(space.srgb, cube)
        g = gamut.Gamut(space.srgb, c_data)

        points = np.array([[0, 0, 0], [2, 2, 0], [3, 3, 0], [1, 1, 0]])  # coplanar points
        self.assertTrue(True, g.is_coplanar(points))

        points = np.array([[0, 0, 1], [2, 2, 0], [3, 3, 0], [1, 1, 0]])  # non-coplanar points
        self.assertFalse(False, g.is_coplanar(points))

    # def test_generate_sphere_points(self):
    #     r = 1
    #     phi = np.linspace(0, np.pi, 20)
    #     theta = np.linspace(0, 2 * np.pi, 40)
    #     x = r * np.cos(theta) * np.sin(phi)
    #     y = r * np.sin(theta) * np.sin(phi)
    #     z = r * np.cos(phi)
    #
    #     print(x)
    #
    #     np.reshape(a, (3,3), order='F')
    #
    #     print(y)
    #     print(z)
    #
    #
    #     coordinates = np.ndarray(shape=np.shape(num_of_points))
    #     for i in range(num_of_points):

    def test_center_of_mass(self):
        c_data = data.Data(space.srgb, cube)
        g = gamut.Gamut(space.srgb, c_data)
        cm = g.center_of_mass(g.get_vertices(g.hull.points))   # Get coordinate for center of the cube
        cp = np.array([5., 5., 5.])                            # Point in center of cube.
        self.assertEqual(cp.all(), cm.all())                   # Assert true that the points are the same.

    def test_fix_orientation(self):
        c_data = data.Data(space.srgb, cube)
        g = gamut.Gamut(space.srgb, c_data)
        g.fix_orientation()

    # def test_feito_torres_with_sphere(self):
    #     gamut_sphere = self.generate_sphere(10, 100)
    #     outside = self.generate_sphere(12, 5)
    #     innside = self.generate_sphere(8, 5)
    #     c_idk = self.generate_sphere(9.9, 12)
    #     c_data = data.Data(space.srgb, gamut_sphere)
    #     g = gamut.Gamut(space.srgb, c_data)
    #
    #     print("----------------")
    #     print("Should be inside")
    #     print("----------------")
    #     for i in range(0, innside.shape[0]):
    #         print(g.feito_torres(innside[i]))
    #
    #     print("----------------")
    #     print("Should be outside")
    #     print("----------------")
    #     for i in range(0, innside.shape[0]):
    #         print(g.feito_torres(outside[i]))
    #     print("----------------")
    #     print("Uncertain")
    #     print("----------------")
    #     for i in range(0, innside.shape[0]):
    #         print(g.feito_torres(c_idk[i]))

    def test_generate_sphere(self):
        sphere = self.generate_sphere(5, 10)

        # plt.plot(sphere[:,0],sphere[:,1])
        # plt.show()
        #
        # plt.plot(sphere[:,0],sphere[:,2])
        # plt.show()

        fig = plt.figure()  # Creates a figure
        ax = fig.add_subplot(111, projection='3d')  # Creates a 3D plot ax

        c_data = data.Data(space.srgb, sphere)
        g = gamut.Gamut(space.srgb, c_data)

        sp = g.space  # specifies the color space
        g.plot_surface(ax, sp)  # Calls the plot function

    def test_true_shape(self):

        c_data = data.Data(space.srgb, cube)
        g = gamut.Gamut(space.srgb, c_data)

        a = np.array([[0, 0, 0], [2, 2, 2], [2, 2, 2]])
        a = g.true_shape(a)
        # Test remove duplicates
        a = np.array([[0, 0, 0], [2, 2, 2], [0, 0, 0], [2, 2, 2]])
        self.assertEqual(2, g.true_shape(a).shape[0])

        # Test 3 points on the same line should return outer points
        a = np.array([[0, 0, 0], [2, 2, 2], [3, 3, 3]])
        self.assertTrue(np.allclose(g.true_shape(a), np.array([[0, 0, 0], [3, 3, 3]])))

        # Test 4 points that are actually a triangle
        a = np.array([[0, 0, 0], [0, 3, 0], [3, 0, 0], [1, 1, 0]])
        self.assertTrue(np.allclose(g.true_shape(a), np.array([[0, 0, 0], [0, 3, 0], [3, 0, 0]])))

        # Test 4 points that are all outher vetecis in a convex polygon
        a = np.array([[0, 0, 0], [0, 3, 0], [3, 0, 0], [5, 5, 0]])
        self.assertTrue(np.allclose(g.true_shape(a), np.array([[0, 0, 0], [0, 3, 0], [3, 0, 0], [5, 5, 0]])))

    def test_linalg_det(self):
        matrix = np.array([[0, 0, 0], [0, 0, 0], [0, 0, 0]])
        a = np.linalg._umath_linalg.det(matrix, signature='d->d')
        print(a)

    @staticmethod
    def generate_sphere(r, n):
        """Generates a sphere or points. Used in tests to generate gamut, and inclusion points.

        :param r: int
            The radius to the points.
        :param n: int
            Number of points to be generated.
        :return: ndarray
            Numpy array dim(n,3) with the points of the sphere.
        """
        theta = np.random.uniform(0, 2*np.pi, n)
        phi = np.random.uniform(0, np.pi, n)

        x = r * (np.sin(phi) * np.cos(theta))
        y = r * (np.sin(phi) * np.sin(theta))
        z = r * (np.cos(phi))

        sphere = np.vstack((x, y, z)).T

        return sphere

<<<<<<< HEAD
    def test_modified_convex_hull(self):

        # c_data = data.Data(space.srgb, cube)
        # g = gamut.Gamut(space.srgb, c_data)

        test_points = np.array([[0, 0, 0],           # 0  vertices  # Array with just the vertices used for comparison.
                                [10, 0, 0],          # 1  vertices
                                [10, 10, 0],         # 2  vertices
                                [0, 10, 0],          # 3  vertices
                                [10, 10, 10],        # 6  vertices
                                [10, 0, 10],         # 8  vertices
                                [0, 0, 10],          # 9  vertices
                                [0, 10, 10],         # 10 vertices
                                [4.999, 4.999, 0]])  # Only a vertex in modified hull

        c_data = data.Data(space.srgb, test_points)
        g = gamut.Gamut(space.srgb, c_data, gamma=0.2, center=np.array([5, 5, 5]))

        print(g.vertices.shape[0])

        self.assertTrue(g.vertices.shape[0] == 9)

=======
        print(g.sign(tetrahedron_two))

    def test_is_coplanar(self):
        c_data = data.Data(space.srgb, cube)
        g = gamut.Gamut(space.srgb, c_data)

        points = np.array([[0, 0, 0], [2, 2, 0], [3, 3, 0], [1, 1, 0]])  # coplanar points
        self.assertTrue(True, g.is_coplanar(points))

        points = np.array([[0, 0, 1], [2, 2, 0], [3, 3, 0], [1, 1, 0]])  # non-coplanar points
        self.assertFalse(False, g.is_coplanar(points))

    # def test_generate_sphere_points(self):
    #     r = 1
    #     phi = np.linspace(0, np.pi, 20)
    #     theta = np.linspace(0, 2 * np.pi, 40)
    #     x = r * np.cos(theta) * np.sin(phi)
    #     y = r * np.sin(theta) * np.sin(phi)
    #     z = r * np.cos(phi)
    #
    #     print(x)
    #
    #     np.reshape(a, (3,3), order='F')
    #
    #     print(y)
    #     print(z)
    #
    #
    #     coordinates = np.ndarray(shape=np.shape(num_of_points))
    #     for i in range(num_of_points):

    def test_center_of_mass(self):
        c_data = data.Data(space.srgb, cube)
        g = gamut.Gamut(space.srgb, c_data)
        cm = g.center_of_mass(g.get_vertices(g.hull.points))   # Get coordinate for center of the cube
        cp = np.array([5., 5., 5.])                            # Point in center of cube.
        self.assertEqual(cp.all(), cm.all())                   # Assert true that the points are the same.

    def test_fix_orientation(self):
        c_data = data.Data(space.srgb, cube)
        g = gamut.Gamut(space.srgb, c_data)
        g.fix_orientation()

    # def test_feito_torres_with_sphere(self):
    #     gamut_sphere = self.generate_sphere(10, 100)
    #     outside = self.generate_sphere(12, 5)
    #     innside = self.generate_sphere(8, 5)
    #     c_idk = self.generate_sphere(9.9, 12)
    #     c_data = data.Data(space.srgb, gamut_sphere)
    #     g = gamut.Gamut(space.srgb, c_data)
    #
    #     print("----------------")
    #     print("Should be inside")
    #     print("----------------")
    #     for i in range(0, innside.shape[0]):
    #         print(g.feito_torres(innside[i]))
    #
    #     print("----------------")
    #     print("Should be outside")
    #     print("----------------")
    #     for i in range(0, innside.shape[0]):
    #         print(g.feito_torres(outside[i]))
    #     print("----------------")
    #     print("Uncertain")
    #     print("----------------")
    #     for i in range(0, innside.shape[0]):
    #         print(g.feito_torres(c_idk[i]))

    def test_generate_sphere(self):
        sphere = self.generate_sphere(5, 10)

        # plt.plot(sphere[:,0],sphere[:,1])
        # plt.show()
        #
        # plt.plot(sphere[:,0],sphere[:,2])
        # plt.show()

        fig = plt.figure()  # Creates a figure
        ax = fig.add_subplot(111, projection='3d')  # Creates a 3D plot ax

        c_data = data.Data(space.srgb, sphere)
        g = gamut.Gamut(space.srgb, c_data)

        sp = g.space  # specifies the color space
        g.plot_surface(ax, sp)  # Calls the plot function

    def test_true_shape(self):

        c_data = data.Data(space.srgb, cube)
        g = gamut.Gamut(space.srgb, c_data)

        a = np.array([[0, 0, 0], [2, 2, 2], [2, 2, 2]])
        a = g.true_shape(a)
        # Test remove duplicates
        a = np.array([[0, 0, 0], [2, 2, 2], [0, 0, 0], [2, 2, 2]])
        self.assertEqual(2, g.true_shape(a).shape[0])

        # Test 3 points on the same line should return outer points
        a = np.array([[0, 0, 0], [2, 2, 2], [3, 3, 3]])
        self.assertTrue(np.allclose(g.true_shape(a), np.array([[0, 0, 0], [3, 3, 3]])))

        # Test 4 points that are actually a triangle
        a = np.array([[0, 0, 0], [0, 3, 0], [3, 0, 0], [1, 1, 0]])
        self.assertTrue(np.allclose(g.true_shape(a), np.array([[0, 0, 0], [0, 3, 0], [3, 0, 0]])))

        # Test 4 points that are all outher vetecis in a convex polygon
        a = np.array([[0, 0, 0], [0, 3, 0], [3, 0, 0], [5, 5, 0]])
        self.assertTrue(np.allclose(g.true_shape(a), np.array([[0, 0, 0], [0, 3, 0], [3, 0, 0], [5, 5, 0]])))

    def test_linalg_det(self):
        matrix = np.array([[1, 1, 1], [3, 3, 3], [4, 4, 4]])
        a = np.linalg.det(matrix)
        print(a)

    @staticmethod
    def generate_sphere(r, n):
        """Generates a sphere or points. Used in tests to generate gamut, and inclusion points.

        :param r: int
            The radius to the points.
        :param n: int
            Number of points to be generated.
        :return: ndarray
            Numpy array dim(n,3) with the points of the sphere.
        """
        theta = np.random.uniform(0, 2*np.pi, n)
        phi = np.random.uniform(0, np.pi, n)

        x = r * (np.sin(phi) * np.cos(theta))
        y = r * (np.sin(phi) * np.sin(theta))
        z = r * (np.cos(phi))

        sphere = np.vstack((x, y, z)).T

        return sphere


    def test_get_alpha(self):
        c_data = data.Data(space.srgb, cube)    # Generating the colour Data object.
        g = gamut.Gamut(space.srgb, c_data)     # Creates a new gamut.
        d = [0.001, 0.2, 0.2]
        center = [10, 11, 14]
        n = [5, 3, 2, 9]
        a = g.get_alpha(d, center, n)
        print("Alpha value:", a)

    def test_find_plane(self):
        p_data = np.array([[1, 0, 0], [0, 1, 0], [0, 0, 1]])
        c_data = data.Data(space.srgb, cube)    # Generating the colour Data object.
        g = gamut.Gamut(space.srgb, c_data)     # Creates a new gamut.

        d = g.find_plane(p_data)
        r = np.array([-0.57735027, -0.57735027, -0.57735027, -0.57735027])
        np.alltrue(d == r)
        print("find plane:", d)                 # Normalvektor xyz and distance.

    def test_intersectionpoint_on_line(self):
        c_data = data.Data(space.srgb, cube)    # Generating the colour Data object.
        g = gamut.Gamut(space.srgb, c_data)     # Creates a new gamut.
        d = [0.001, 0.2, 0.2]
        center = [10, 11, 14]
        sp = g.space
        a = g.intersectionpoint_on_line(d, center, sp)
        print("Nearest point:", a)
>>>>>>> 11128176

if __name__ == '__main__':
    unittest.main(exit=False)<|MERGE_RESOLUTION|>--- conflicted
+++ resolved
@@ -356,7 +356,6 @@
 
         return sphere
 
-<<<<<<< HEAD
     def test_modified_convex_hull(self):
 
         # c_data = data.Data(space.srgb, cube)
@@ -379,7 +378,6 @@
 
         self.assertTrue(g.vertices.shape[0] == 9)
 
-=======
         print(g.sign(tetrahedron_two))
 
     def test_is_coplanar(self):
@@ -544,7 +542,6 @@
         sp = g.space
         a = g.intersectionpoint_on_line(d, center, sp)
         print("Nearest point:", a)
->>>>>>> 11128176
 
 if __name__ == '__main__':
     unittest.main(exit=False)
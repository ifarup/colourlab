#!/usr/bin/env python3
# -*- coding: utf-8 -*-

"""
test_gamut: Unittests for all functions in the gamut module.

Copyright (C) 2017 Lars Niebuhr, Sahand Lahafdoozian,
Nawar Behenam, Jakob Voigt

This program is free software: you can redistribute it and/or modify
it under the terms of the GNU General Public License as published by
the Free Software Foundation, either version 3 of the License, or
(at your option) any later version.

This program is distributed in the hope that it will be useful,
but WITHOUT ANY WARRANTY; without even the implied warranty of
MERCHANTABILITY or FITNESS FOR A PARTICULAR PURPOSE.  See the
GNU General Public License for more details.

You should have received a copy of the GNU General Public License
along with this program.  If not, see <http://www.gnu.org/licenses/>.
"""

import unittest
import numpy as np
from colour import data, gamut, space
import matplotlib.pyplot as plt

# Global variables.
cube = np.array([[0., 0., 0.],      # 0  vertices
                [10., 0., 0.],      # 1  vertices
                [10., 10., 0.],     # 2  vertices
                [0., 10., 0.],      # 3  vertices
                [5., 5., 5.],       # 4  non vertices
                [4., 6., 2.],       # 5  non vertices
                [10., 10., 10.],    # 6  vertices
                [1., 2., 3.],       # 7  non vertices
                [10., 0., 10.],     # 8  vertices
                [0., 0., 10.],      # 9  vertices
                [0., 10., 10.]])    # 10 vertices

line = np.array([[0, 0, 0], [3, 3, 3]])             # Line used in testing.
point_on_line = np.array([1, 1, 1])                 # Point inside the line to be tested.
point_not_paralell_to_line = np.array([2, 3, 2])    # Point outside the line to be tested.
point_opposite_direction_than_line = np.array([-1, -1, -1])
point_further_away_than_line = np.array([4, 4, 4])

tetrahedron = np.array([[10., 10., 10.], [0., 10., 0.], [0., 0., 0.], [0., 0., 10.]])  # Tetrahedron used in testing.
tetra_p_inside = np.array([2., 3., 4.])               # Point inside the tetrahedron to be tested.
tetra_p_not_inside = np.array([20., 1., 2.])          # Point outside the tetrahedron to be tested.
tetra_p_on_surface = np.array([0., 5., 0.])

tetrahedron_two = np.array([[-2, 0, 0], [0, -2, 0], [0, 0, 0], [0, 0, 2]])     # Tetrahedron used in testing.

tetrahedron_three = np.array([[10, 10, 10], [10, 10, 0], [10, 0, 10], [0, 10, 10]])     # Tetrahedron used in testing.

# Used in test for is_inside
points_1d = np.array([5., 11., 3.])
bool_1d = np.array([False])
points_2d = np.array([[5., 11., 3.], [3., 2., 1.], [11., 3., 4.], [9., 2., 1.]])
bool_2d = np.array([False, True, False, True])
points_3d = np.array([[[3., 1., 2.], [3., 2., 4.], [10., 3., 11.], [14., 3., 2.]]])
bool_3d = np.array([[True, True, False, False]])

triangle = np.array([[0., 0., 0.], [4., 0., 0.], [0., 0., 4.]])
triangle_point_inside = np.array([2., 0., 2.])
triangle_point_not_coplanar = np.array([2., 2., 2.])
triangle_point_coplanar_but_outside = np.array([5., 0., 3.])

# Same triangle as above, move by vector (2,2,2)
triangle2 = np.array([[2., 2., 2.], [6., 2., 2.], [2., 2., 6.]])
triangle2_point_inside = np.array([4., 2., 4.])
triangle2_point_not_coplanar = np.array([4., 4., 4.])
triangle2_point_coplanar_but_outside = np.array([7., 2., 5.])

polyhedron = np.array([[38., 28., 30.], [31., 3., 43.],  [50., 12., 38.], [34., 45., 18.],
                       [22., 13., 29.], [22., 2., 31.],  [26., 44., 35.], [31., 43., 22.],
                       [22., 43., 13.], [13., 43., 11.], [50., 32., 29.], [26., 35., 18.],
                       [43., 3., 11.],  [26., 3., 44.],  [11., 3., 18.],  [18., 3., 26.],
                       [11., 45, 13.],  [13., 45., 29.], [18., 45., 11.], [2., 32., 31.],
                       [29., 2., 22.],  [35., 12., 18.], [18., 12., 34.], [34., 12., 50.],
                       [34., 50., 45.], [45., 50., 29.], [3., 30., 44.],  [29., 32., 2.],
                       [30., 28., 44.], [50., 30., 32.], [37., 12., 35.], [44., 28., 35.],
                       [35., 28., 37.], [32., 30., 31.], [31., 30., 3.],  [38., 30., 50.],
                       [37., 28., 38.], [38., 12., 37.]])


class TestGamut(unittest.TestCase):

    def test_gamut_initialize(self):
        # Test for convex hull
        c_data = data.Data(space.srgb, cube)          # Generating the colour Data object
        g = gamut.Gamut(space.srgb, c_data)
        vertices = np.array([0, 1, 2, 3, 6, 8, 9, 10])  # Known indices of vertices for the test case

        self.assertEqual(vertices.tolist(), g.vertices.tolist())    # Checking that the vertices match

    def test_is_inside(self):                               # Test for gamut.Gamut.is_inside
        c_data = data.Data(space.srgb, cube)
        g = gamut.Gamut(space.srgb, c_data)
        # points_1d = np.array([5, 11, 3])
        # points_2d = np.array([[5, 11, 3], [3, 2, 1], [11, 3, 4], [9, 2, 1]])
        points_3d = np.array([[[3, 1, 2], [3, 2, 4], [10, 3, 11], [14, 3, 2]]])
        print(points_3d)
        print(points_3d.shape)

<<<<<<< HEAD
=======

>>>>>>> 234f5b11
        c_data = data.Data(space.srgb, points_3d)
        a = g.is_inside(space.srgb, c_data)
        self.assertEqual(a.shape, points_3d.shape[:-1])     # Asserts if shape is reduced by 1dim
        self.assertEqual(a.dtype, bool)                     # Asserts is data type in the array is boolean
        self.assertTrue(np.allclose(a, bool_3d))            # Asserts that the returned values are correct
<<<<<<< HEAD

        c_data = data.Data(space.srgb, points_2d)
        a = g.is_inside(space.srgb, c_data)
        self.assertEqual(a.shape, points_2d.shape[:-1])     # Asserts if shape is reduced by 1dim
        self.assertEqual(a.dtype, bool)                     # Asserts is data type in the array is boolean
        self.assertTrue(np.allclose(a, bool_2d))            # Asserts that the returned values are correct

        c_data = data.Data(space.srgb, points_1d)
        a = g.is_inside(space.srgb, c_data)
        self.assertEqual(1, a.size)                         # When only one point is sent, still returned a array
        self.assertEqual(a.dtype, bool)                     # Asserts is data type in the array is boolean
        self.assertTrue(np.allclose(a, bool_1d))            # Asserts that the returned values are correct

=======

        c_data = data.Data(space.srgb, points_2d)
        a = g.is_inside(space.srgb, c_data)
        self.assertEqual(a.shape, points_2d.shape[:-1])     # Asserts if shape is reduced by 1dim
        self.assertEqual(a.dtype, bool)                     # Asserts is data type in the array is boolean
        self.assertTrue(np.allclose(a, bool_2d))            # Asserts that the returned values are correct

        c_data = data.Data(space.srgb, points_1d)
        a = g.is_inside(space.srgb, c_data)
        self.assertEqual(1, a.size)                         # When only one point is sent, still returned a array
        self.assertEqual(a.dtype, bool)                     # Asserts is data type in the array is boolean
        self.assertTrue(np.allclose(a, bool_1d))            # Asserts that the returned values are correct

>>>>>>> 234f5b11
        c_data = data.Data(space.srgb, self.generate_sphere(15, 100))
        g = gamut.Gamut(space.srgb, c_data)

        c_data = data.Data(space.srgb, self.generate_sphere(10, 15))   # Points lie within the sphere(inclusion = true)
        a = g.is_inside(space.srgb, c_data)
        self.assertTrue(np.allclose(a, np.ones(a.shape)))              # Assert that all points lie within the gamut

        c_data = data.Data(space.srgb, self.generate_sphere(20, 15))   # Points lie outside the sphere(inclusion = true)
        a = g.is_inside(space.srgb, c_data)
        self.assertTrue(np.allclose(a, np.zeros(a.shape)))             # Assert that all points lie without the gamut

    def test_get_vertices(self):
        # Test for gamut.Gamut.get_vertices
        c_data = data.Data(space.srgb, cube)  # Generating the colour Data object
        g = gamut.Gamut(space.srgb, c_data)
        n1_data = np.array([[0, 0, 0],      # 0  vertices    # Array with just the vertices used for comparison.
                           [10, 0, 0],      # 1  vertices
                           [10, 10, 0],     # 2  vertices
                           [0, 10, 0],      # 3  vertices
                           [10, 10, 10],    # 6  vertices
                           [10, 0, 10],     # 8  vertices
                           [0, 0, 10],      # 9  vertices
                           [0, 10, 10]])    # 10 vertices

        vertices = g.get_vertices(cube)
        self.assertTrue(np.array_equiv(n1_data, vertices))    # Compares return array with the known vertices array.

        vertices = g.get_vertices(cube)                     # Calls the function and add the vertices to the array.
        self.assertTrue(np.array_equiv(n1_data, vertices))    # Compares returned array with the known vertices array.

    def test_plot_surface(self):         # Test for gamut.Gamut.plot_surface
        fig = plt.figure()                          # Creates a figure
        ax = fig.add_subplot(111, projection='3d')  # Creates a 3D plot ax

        # c = self.generate_circle(1000, 10)
        # c_data = data.Data(space.srgb, c)
        # g = gamut.Gamut(space.srgb, c_data)

        c_data = data.Data(space.srgb, polyhedron)  # Generating the colour Data object
        g = gamut.Gamut(space.srgb, c_data)         # Creates a new gamut

        sp = g.space                                 # specifies the color space
        g.plot_surface(ax, sp)                       # Calls the plot function

    def test_in_line(self):
        c_data = data.Data(space.srgb, cube)
        g = gamut.Gamut(space.srgb, c_data)

        self.assertTrue(g.in_line(np.array([[2, 2, 2], [2, 2, 2]]), np.array([2, 2, 2])))  # All points equal.
        self.assertFalse(g.in_line(line, point_not_paralell_to_line))            # Point in NOT parallel to line
        self.assertFalse(g.in_line(line, point_opposite_direction_than_line))    # Point opposite dir then line
        self.assertFalse(g.in_line(line, point_further_away_than_line))          # Point is is further then line
        self.assertTrue(g.in_line(line, point_on_line))                          # Point is on line
        self.assertFalse(g.in_line(np.array([[3, 3, 3], [4, 4, 4]]), np.array([5, 5, 5])))  # Point is on line

        self.assertFalse(g.interior(line, point_not_paralell_to_line))            # Point in NOT parallel to line
        self.assertFalse(g.interior(line, point_opposite_direction_than_line))    # Point opposite dir then line
        self.assertFalse(g.interior(line, point_further_away_than_line))          # Point is is further then line
        self.assertTrue(g.interior(line, point_on_line))                           # Point is on line
        self.assertFalse(g.interior(np.array([[3, 3, 3], [4, 4, 4]]), np.array([5, 5, 5])))  # Point is on line

    def test_in_tetrahedron(self):
        c_data = data.Data(space.srgb, tetrahedron)
        g = gamut.Gamut(space.srgb, c_data)

        self.assertTrue(g.in_tetrahedron(tetrahedron, tetra_p_inside))        # Point is on the tetrahedron
        self.assertFalse(g.in_tetrahedron(tetrahedron, tetra_p_not_inside))   # Point is NOT on tetrahedron
        self.assertTrue(g.in_tetrahedron(tetrahedron, tetra_p_on_surface))    # Point is on a simplex(counts as inside)

        self.assertTrue(g.interior(tetrahedron, tetra_p_inside))        # Point is on the tetrahedron
        self.assertFalse(g.interior(tetrahedron, tetra_p_not_inside))  # Point is NOT on tetrahedron
        self.assertTrue(g.interior(tetrahedron, tetra_p_on_surface))

    def test_in_triangle(self):
        c_data = data.Data(space.srgb, cube)
<<<<<<< HEAD
        g = gamut.Gamut(space.srgb, c_data)

        self.assertFalse(g.in_triangle(triangle, triangle_point_not_coplanar))
        self.assertFalse(g.in_triangle(triangle, triangle_point_coplanar_but_outside))
        self.assertTrue(g.in_triangle(triangle, triangle_point_inside))

        self.assertFalse(g.in_triangle(triangle2, triangle2_point_not_coplanar))
        self.assertFalse(g.in_triangle(triangle2, triangle2_point_coplanar_but_outside))
        self.assertTrue(g.in_triangle(triangle2, triangle2_point_inside))

        self.assertFalse(g.interior(triangle, triangle_point_not_coplanar))
        self.assertFalse(g.interior(triangle, triangle_point_coplanar_but_outside))
        self.assertTrue(g.interior(triangle, triangle_point_inside))

        self.assertFalse(g.interior(triangle2, triangle2_point_not_coplanar))
        self.assertFalse(g.interior(triangle2, triangle2_point_coplanar_but_outside))
        self.assertTrue(g.interior(triangle2, triangle2_point_inside))

    def test_sign(self):
        c_data = data.Data(space.srgb, cube)
        g = gamut.Gamut(space.srgb, c_data)

        print(g.sign(tetrahedron_two))

    def test_is_coplanar(self):
        c_data = data.Data(space.srgb, cube)
        g = gamut.Gamut(space.srgb, c_data)

        points = np.array([[0, 0, 0], [2, 2, 0], [3, 3, 0], [1, 1, 0]])  # coplanar points
        self.assertTrue(True, g.is_coplanar(points))

        points = np.array([[0, 0, 1], [2, 2, 0], [3, 3, 0], [1, 1, 0]])  # non-coplanar points
        self.assertFalse(False, g.is_coplanar(points))

    # def test_generate_sphere_points(self):
    #     r = 1
    #     phi = np.linspace(0, np.pi, 20)
    #     theta = np.linspace(0, 2 * np.pi, 40)
    #     x = r * np.cos(theta) * np.sin(phi)
    #     y = r * np.sin(theta) * np.sin(phi)
    #     z = r * np.cos(phi)
    #
    #     print(x)
    #
    #     np.reshape(a, (3,3), order='F')
    #
    #     print(y)
    #     print(z)
    #
    #
    #     coordinates = np.ndarray(shape=np.shape(num_of_points))
    #     for i in range(num_of_points):

    def test_center_of_mass(self):
        c_data = data.Data(space.srgb, cube)
        g = gamut.Gamut(space.srgb, c_data)
        cm = g.center_of_mass(g.get_vertices(g.hull.points))   # Get coordinate for center of the cube
        cp = np.array([5., 5., 5.])                            # Point in center of cube.
        self.assertEqual(cp.all(), cm.all())                   # Assert true that the points are the same.

    def test_fix_orientation(self):
        c_data = data.Data(space.srgb, cube)
        g = gamut.Gamut(space.srgb, c_data)
        g.fix_orientation()

    # def test_feito_torres_with_sphere(self):
    #     gamut_sphere = self.generate_sphere(10, 100)
    #     outside = self.generate_sphere(12, 5)
    #     innside = self.generate_sphere(8, 5)
    #     c_idk = self.generate_sphere(9.9, 12)
    #     c_data = data.Data(space.srgb, gamut_sphere)
    #     g = gamut.Gamut(space.srgb, c_data)
    #
    #     print("----------------")
    #     print("Should be inside")
    #     print("----------------")
    #     for i in range(0, innside.shape[0]):
    #         print(g.feito_torres(innside[i]))
    #
    #     print("----------------")
    #     print("Should be outside")
    #     print("----------------")
    #     for i in range(0, innside.shape[0]):
    #         print(g.feito_torres(outside[i]))
    #     print("----------------")
    #     print("Uncertain")
    #     print("----------------")
    #     for i in range(0, innside.shape[0]):
    #         print(g.feito_torres(c_idk[i]))

    def test_generate_sphere(self):
        sphere = self.generate_sphere(5, 10)

        # plt.plot(sphere[:,0],sphere[:,1])
        # plt.show()
        #
        # plt.plot(sphere[:,0],sphere[:,2])
        # plt.show()

        fig = plt.figure()  # Creates a figure
        ax = fig.add_subplot(111, projection='3d')  # Creates a 3D plot ax

        c_data = data.Data(space.srgb, sphere)
        g = gamut.Gamut(space.srgb, c_data)

        sp = g.space  # specifies the color space
        g.plot_surface(ax, sp)  # Calls the plot function

    def test_true_shape(self):

        c_data = data.Data(space.srgb, cube)
        g = gamut.Gamut(space.srgb, c_data)

=======
        g = gamut.Gamut(space.srgb, c_data)

        self.assertFalse(g.in_triangle(triangle, triangle_point_not_coplanar))
        self.assertFalse(g.in_triangle(triangle, triangle_point_coplanar_but_outside))
        self.assertTrue(g.in_triangle(triangle, triangle_point_inside))

        self.assertFalse(g.in_triangle(triangle2, triangle2_point_not_coplanar))
        self.assertFalse(g.in_triangle(triangle2, triangle2_point_coplanar_but_outside))
        self.assertTrue(g.in_triangle(triangle2, triangle2_point_inside))

        self.assertFalse(g.interior(triangle, triangle_point_not_coplanar))
        self.assertFalse(g.interior(triangle, triangle_point_coplanar_but_outside))
        self.assertTrue(g.interior(triangle, triangle_point_inside))

        self.assertFalse(g.interior(triangle2, triangle2_point_not_coplanar))
        self.assertFalse(g.interior(triangle2, triangle2_point_coplanar_but_outside))
        self.assertTrue(g.interior(triangle2, triangle2_point_inside))

    def test_sign(self):
        c_data = data.Data(space.srgb, cube)
        g = gamut.Gamut(space.srgb, c_data)

        print(g.sign(tetrahedron_two))

    def test_is_coplanar(self):
        c_data = data.Data(space.srgb, cube)
        g = gamut.Gamut(space.srgb, c_data)

        points = np.array([[0, 0, 0], [2, 2, 0], [3, 3, 0], [1, 1, 0]])  # coplanar points
        self.assertTrue(True, g.is_coplanar(points))

        points = np.array([[0, 0, 1], [2, 2, 0], [3, 3, 0], [1, 1, 0]])  # non-coplanar points
        self.assertFalse(False, g.is_coplanar(points))

    # def test_generate_sphere_points(self):
    #     r = 1
    #     phi = np.linspace(0, np.pi, 20)
    #     theta = np.linspace(0, 2 * np.pi, 40)
    #     x = r * np.cos(theta) * np.sin(phi)
    #     y = r * np.sin(theta) * np.sin(phi)
    #     z = r * np.cos(phi)
    #
    #     print(x)
    #
    #     np.reshape(a, (3,3), order='F')
    #
    #     print(y)
    #     print(z)
    #
    #
    #     coordinates = np.ndarray(shape=np.shape(num_of_points))
    #     for i in range(num_of_points):

    def test_center_of_mass(self):
        c_data = data.Data(space.srgb, cube)
        g = gamut.Gamut(space.srgb, c_data)
        cm = g.center_of_mass(g.get_vertices(g.hull.points))   # Get coordinate for center of the cube
        cp = np.array([5., 5., 5.])                            # Point in center of cube.
        self.assertEqual(cp.all(), cm.all())                   # Assert true that the points are the same.

    def test_fix_orientation(self):
        c_data = data.Data(space.srgb, cube)
        g = gamut.Gamut(space.srgb, c_data)
        g.fix_orientation()

    # def test_feito_torres_with_sphere(self):
    #     gamut_sphere = self.generate_sphere(10, 100)
    #     outside = self.generate_sphere(12, 5)
    #     innside = self.generate_sphere(8, 5)
    #     c_idk = self.generate_sphere(9.9, 12)
    #     c_data = data.Data(space.srgb, gamut_sphere)
    #     g = gamut.Gamut(space.srgb, c_data)
    #
    #     print("----------------")
    #     print("Should be inside")
    #     print("----------------")
    #     for i in range(0, innside.shape[0]):
    #         print(g.feito_torres(innside[i]))
    #
    #     print("----------------")
    #     print("Should be outside")
    #     print("----------------")
    #     for i in range(0, innside.shape[0]):
    #         print(g.feito_torres(outside[i]))
    #     print("----------------")
    #     print("Uncertain")
    #     print("----------------")
    #     for i in range(0, innside.shape[0]):
    #         print(g.feito_torres(c_idk[i]))

    def test_generate_sphere(self):
        sphere = self.generate_sphere(5, 10)

        # plt.plot(sphere[:,0],sphere[:,1])
        # plt.show()
        #
        # plt.plot(sphere[:,0],sphere[:,2])
        # plt.show()

        fig = plt.figure()  # Creates a figure
        ax = fig.add_subplot(111, projection='3d')  # Creates a 3D plot ax

        c_data = data.Data(space.srgb, sphere)
        g = gamut.Gamut(space.srgb, c_data)

        sp = g.space  # specifies the color space
        g.plot_surface(ax, sp)  # Calls the plot function

    def test_true_shape(self):

        c_data = data.Data(space.srgb, cube)
        g = gamut.Gamut(space.srgb, c_data)

>>>>>>> 234f5b11
        a = np.array([[0, 0, 0], [2, 2, 2], [2, 2, 2]])
        a = g.true_shape(a)
        # Test remove duplicates
        a = np.array([[0, 0, 0], [2, 2, 2], [0, 0, 0], [2, 2, 2]])
        self.assertEqual(2, g.true_shape(a).shape[0])

        # Test 3 points on the same line should return outer points
        a = np.array([[0, 0, 0], [2, 2, 2], [3, 3, 3]])
        self.assertTrue(np.allclose(g.true_shape(a), np.array([[0, 0, 0], [3, 3, 3]])))

        # Test 4 points that are actually a triangle
        a = np.array([[0, 0, 0], [0, 3, 0], [3, 0, 0], [1, 1, 0]])
        self.assertTrue(np.allclose(g.true_shape(a), np.array([[0, 0, 0], [0, 3, 0], [3, 0, 0]])))

        # Test 4 points that are all outher vetecis in a convex polygon
        a = np.array([[0, 0, 0], [0, 3, 0], [3, 0, 0], [5, 5, 0]])
        self.assertTrue(np.allclose(g.true_shape(a), np.array([[0, 0, 0], [0, 3, 0], [3, 0, 0], [5, 5, 0]])))

    def test_linalg_det(self):
        matrix = np.array([[1, 1, 1], [3, 3, 3], [4, 4, 4]])
        a = np.linalg.det(matrix)
        print(a)

    @staticmethod
    def generate_sphere(r, n):
        """Generates a sphere or points. Used in tests to generate gamut, and inclusion points.

        :param r: int
            The radius to the points.
        :param n: int
            Number of points to be generated.
        :return: ndarray
            Numpy array dim(n,3) with the points of the sphere.
        """
        theta = np.random.uniform(0, 2*np.pi, n)
        phi = np.random.uniform(0, np.pi, n)

        x = r * (np.sin(phi) * np.cos(theta))
        y = r * (np.sin(phi) * np.sin(theta))
        z = r * (np.cos(phi))

        sphere = np.vstack((x, y, z)).T

        return sphere

<<<<<<< HEAD

    def test_get_alpha(self):
        c_data = data.Data(space.srgb, cube)    # Generating the colour Data object.
        g = gamut.Gamut(space.srgb, c_data)     # Creates a new gamut.
        d = [0.001, 0.2, 0.2]
        center = [10, 11, 14]
        n = [5, 3, 2, 9]
        a = g.get_alpha(d, center, n)
        print("Alpha value:", a)

    def test_find_plane(self):
        p_data = np.array([[1, 0, 0], [0, 1, 0], [0, 0, 1]])
        c_data = data.Data(space.srgb, cube)    # Generating the colour Data object.
        g = gamut.Gamut(space.srgb, c_data)     # Creates a new gamut.

        d = g.find_plane(p_data)
        r = np.array([-0.57735027, -0.57735027, -0.57735027, -0.57735027])
        np.alltrue(d == r)
        print("find plane:", d)                 # Normalvektor xyz and distance.

    def test_intersectionpoint_on_line(self):
        c_data = data.Data(space.srgb, cube)    # Generating the colour Data object.
        g = gamut.Gamut(space.srgb, c_data)     # Creates a new gamut.
        d = [0.001, 0.2, 0.2]
        center = [10, 11, 14]
        sp = g.space
        a = g.intersectionpoint_on_line(d, center, sp)
        print("Nearest point:", a)
=======
>>>>>>> 234f5b11

if __name__ == '__main__':
    unittest.main(exit=False)<|MERGE_RESOLUTION|>--- conflicted
+++ resolved
@@ -104,16 +104,12 @@
         print(points_3d)
         print(points_3d.shape)
 
-<<<<<<< HEAD
-=======
-
->>>>>>> 234f5b11
+
         c_data = data.Data(space.srgb, points_3d)
         a = g.is_inside(space.srgb, c_data)
         self.assertEqual(a.shape, points_3d.shape[:-1])     # Asserts if shape is reduced by 1dim
         self.assertEqual(a.dtype, bool)                     # Asserts is data type in the array is boolean
         self.assertTrue(np.allclose(a, bool_3d))            # Asserts that the returned values are correct
-<<<<<<< HEAD
 
         c_data = data.Data(space.srgb, points_2d)
         a = g.is_inside(space.srgb, c_data)
@@ -127,21 +123,6 @@
         self.assertEqual(a.dtype, bool)                     # Asserts is data type in the array is boolean
         self.assertTrue(np.allclose(a, bool_1d))            # Asserts that the returned values are correct
 
-=======
-
-        c_data = data.Data(space.srgb, points_2d)
-        a = g.is_inside(space.srgb, c_data)
-        self.assertEqual(a.shape, points_2d.shape[:-1])     # Asserts if shape is reduced by 1dim
-        self.assertEqual(a.dtype, bool)                     # Asserts is data type in the array is boolean
-        self.assertTrue(np.allclose(a, bool_2d))            # Asserts that the returned values are correct
-
-        c_data = data.Data(space.srgb, points_1d)
-        a = g.is_inside(space.srgb, c_data)
-        self.assertEqual(1, a.size)                         # When only one point is sent, still returned a array
-        self.assertEqual(a.dtype, bool)                     # Asserts is data type in the array is boolean
-        self.assertTrue(np.allclose(a, bool_1d))            # Asserts that the returned values are correct
-
->>>>>>> 234f5b11
         c_data = data.Data(space.srgb, self.generate_sphere(15, 100))
         g = gamut.Gamut(space.srgb, c_data)
 
@@ -217,7 +198,6 @@
 
     def test_in_triangle(self):
         c_data = data.Data(space.srgb, cube)
-<<<<<<< HEAD
         g = gamut.Gamut(space.srgb, c_data)
 
         self.assertFalse(g.in_triangle(triangle, triangle_point_not_coplanar))
@@ -331,121 +311,6 @@
         c_data = data.Data(space.srgb, cube)
         g = gamut.Gamut(space.srgb, c_data)
 
-=======
-        g = gamut.Gamut(space.srgb, c_data)
-
-        self.assertFalse(g.in_triangle(triangle, triangle_point_not_coplanar))
-        self.assertFalse(g.in_triangle(triangle, triangle_point_coplanar_but_outside))
-        self.assertTrue(g.in_triangle(triangle, triangle_point_inside))
-
-        self.assertFalse(g.in_triangle(triangle2, triangle2_point_not_coplanar))
-        self.assertFalse(g.in_triangle(triangle2, triangle2_point_coplanar_but_outside))
-        self.assertTrue(g.in_triangle(triangle2, triangle2_point_inside))
-
-        self.assertFalse(g.interior(triangle, triangle_point_not_coplanar))
-        self.assertFalse(g.interior(triangle, triangle_point_coplanar_but_outside))
-        self.assertTrue(g.interior(triangle, triangle_point_inside))
-
-        self.assertFalse(g.interior(triangle2, triangle2_point_not_coplanar))
-        self.assertFalse(g.interior(triangle2, triangle2_point_coplanar_but_outside))
-        self.assertTrue(g.interior(triangle2, triangle2_point_inside))
-
-    def test_sign(self):
-        c_data = data.Data(space.srgb, cube)
-        g = gamut.Gamut(space.srgb, c_data)
-
-        print(g.sign(tetrahedron_two))
-
-    def test_is_coplanar(self):
-        c_data = data.Data(space.srgb, cube)
-        g = gamut.Gamut(space.srgb, c_data)
-
-        points = np.array([[0, 0, 0], [2, 2, 0], [3, 3, 0], [1, 1, 0]])  # coplanar points
-        self.assertTrue(True, g.is_coplanar(points))
-
-        points = np.array([[0, 0, 1], [2, 2, 0], [3, 3, 0], [1, 1, 0]])  # non-coplanar points
-        self.assertFalse(False, g.is_coplanar(points))
-
-    # def test_generate_sphere_points(self):
-    #     r = 1
-    #     phi = np.linspace(0, np.pi, 20)
-    #     theta = np.linspace(0, 2 * np.pi, 40)
-    #     x = r * np.cos(theta) * np.sin(phi)
-    #     y = r * np.sin(theta) * np.sin(phi)
-    #     z = r * np.cos(phi)
-    #
-    #     print(x)
-    #
-    #     np.reshape(a, (3,3), order='F')
-    #
-    #     print(y)
-    #     print(z)
-    #
-    #
-    #     coordinates = np.ndarray(shape=np.shape(num_of_points))
-    #     for i in range(num_of_points):
-
-    def test_center_of_mass(self):
-        c_data = data.Data(space.srgb, cube)
-        g = gamut.Gamut(space.srgb, c_data)
-        cm = g.center_of_mass(g.get_vertices(g.hull.points))   # Get coordinate for center of the cube
-        cp = np.array([5., 5., 5.])                            # Point in center of cube.
-        self.assertEqual(cp.all(), cm.all())                   # Assert true that the points are the same.
-
-    def test_fix_orientation(self):
-        c_data = data.Data(space.srgb, cube)
-        g = gamut.Gamut(space.srgb, c_data)
-        g.fix_orientation()
-
-    # def test_feito_torres_with_sphere(self):
-    #     gamut_sphere = self.generate_sphere(10, 100)
-    #     outside = self.generate_sphere(12, 5)
-    #     innside = self.generate_sphere(8, 5)
-    #     c_idk = self.generate_sphere(9.9, 12)
-    #     c_data = data.Data(space.srgb, gamut_sphere)
-    #     g = gamut.Gamut(space.srgb, c_data)
-    #
-    #     print("----------------")
-    #     print("Should be inside")
-    #     print("----------------")
-    #     for i in range(0, innside.shape[0]):
-    #         print(g.feito_torres(innside[i]))
-    #
-    #     print("----------------")
-    #     print("Should be outside")
-    #     print("----------------")
-    #     for i in range(0, innside.shape[0]):
-    #         print(g.feito_torres(outside[i]))
-    #     print("----------------")
-    #     print("Uncertain")
-    #     print("----------------")
-    #     for i in range(0, innside.shape[0]):
-    #         print(g.feito_torres(c_idk[i]))
-
-    def test_generate_sphere(self):
-        sphere = self.generate_sphere(5, 10)
-
-        # plt.plot(sphere[:,0],sphere[:,1])
-        # plt.show()
-        #
-        # plt.plot(sphere[:,0],sphere[:,2])
-        # plt.show()
-
-        fig = plt.figure()  # Creates a figure
-        ax = fig.add_subplot(111, projection='3d')  # Creates a 3D plot ax
-
-        c_data = data.Data(space.srgb, sphere)
-        g = gamut.Gamut(space.srgb, c_data)
-
-        sp = g.space  # specifies the color space
-        g.plot_surface(ax, sp)  # Calls the plot function
-
-    def test_true_shape(self):
-
-        c_data = data.Data(space.srgb, cube)
-        g = gamut.Gamut(space.srgb, c_data)
-
->>>>>>> 234f5b11
         a = np.array([[0, 0, 0], [2, 2, 2], [2, 2, 2]])
         a = g.true_shape(a)
         # Test remove duplicates
@@ -491,7 +356,142 @@
 
         return sphere
 
-<<<<<<< HEAD
+        print(g.sign(tetrahedron_two))
+
+    def test_is_coplanar(self):
+        c_data = data.Data(space.srgb, cube)
+        g = gamut.Gamut(space.srgb, c_data)
+
+        points = np.array([[0, 0, 0], [2, 2, 0], [3, 3, 0], [1, 1, 0]])  # coplanar points
+        self.assertTrue(True, g.is_coplanar(points))
+
+        points = np.array([[0, 0, 1], [2, 2, 0], [3, 3, 0], [1, 1, 0]])  # non-coplanar points
+        self.assertFalse(False, g.is_coplanar(points))
+
+    # def test_generate_sphere_points(self):
+    #     r = 1
+    #     phi = np.linspace(0, np.pi, 20)
+    #     theta = np.linspace(0, 2 * np.pi, 40)
+    #     x = r * np.cos(theta) * np.sin(phi)
+    #     y = r * np.sin(theta) * np.sin(phi)
+    #     z = r * np.cos(phi)
+    #
+    #     print(x)
+    #
+    #     np.reshape(a, (3,3), order='F')
+    #
+    #     print(y)
+    #     print(z)
+    #
+    #
+    #     coordinates = np.ndarray(shape=np.shape(num_of_points))
+    #     for i in range(num_of_points):
+
+    def test_center_of_mass(self):
+        c_data = data.Data(space.srgb, cube)
+        g = gamut.Gamut(space.srgb, c_data)
+        cm = g.center_of_mass(g.get_vertices(g.hull.points))   # Get coordinate for center of the cube
+        cp = np.array([5., 5., 5.])                            # Point in center of cube.
+        self.assertEqual(cp.all(), cm.all())                   # Assert true that the points are the same.
+
+    def test_fix_orientation(self):
+        c_data = data.Data(space.srgb, cube)
+        g = gamut.Gamut(space.srgb, c_data)
+        g.fix_orientation()
+
+    # def test_feito_torres_with_sphere(self):
+    #     gamut_sphere = self.generate_sphere(10, 100)
+    #     outside = self.generate_sphere(12, 5)
+    #     innside = self.generate_sphere(8, 5)
+    #     c_idk = self.generate_sphere(9.9, 12)
+    #     c_data = data.Data(space.srgb, gamut_sphere)
+    #     g = gamut.Gamut(space.srgb, c_data)
+    #
+    #     print("----------------")
+    #     print("Should be inside")
+    #     print("----------------")
+    #     for i in range(0, innside.shape[0]):
+    #         print(g.feito_torres(innside[i]))
+    #
+    #     print("----------------")
+    #     print("Should be outside")
+    #     print("----------------")
+    #     for i in range(0, innside.shape[0]):
+    #         print(g.feito_torres(outside[i]))
+    #     print("----------------")
+    #     print("Uncertain")
+    #     print("----------------")
+    #     for i in range(0, innside.shape[0]):
+    #         print(g.feito_torres(c_idk[i]))
+
+    def test_generate_sphere(self):
+        sphere = self.generate_sphere(5, 10)
+
+        # plt.plot(sphere[:,0],sphere[:,1])
+        # plt.show()
+        #
+        # plt.plot(sphere[:,0],sphere[:,2])
+        # plt.show()
+
+        fig = plt.figure()  # Creates a figure
+        ax = fig.add_subplot(111, projection='3d')  # Creates a 3D plot ax
+
+        c_data = data.Data(space.srgb, sphere)
+        g = gamut.Gamut(space.srgb, c_data)
+
+        sp = g.space  # specifies the color space
+        g.plot_surface(ax, sp)  # Calls the plot function
+
+    def test_true_shape(self):
+
+        c_data = data.Data(space.srgb, cube)
+        g = gamut.Gamut(space.srgb, c_data)
+
+        a = np.array([[0, 0, 0], [2, 2, 2], [2, 2, 2]])
+        a = g.true_shape(a)
+        # Test remove duplicates
+        a = np.array([[0, 0, 0], [2, 2, 2], [0, 0, 0], [2, 2, 2]])
+        self.assertEqual(2, g.true_shape(a).shape[0])
+
+        # Test 3 points on the same line should return outer points
+        a = np.array([[0, 0, 0], [2, 2, 2], [3, 3, 3]])
+        self.assertTrue(np.allclose(g.true_shape(a), np.array([[0, 0, 0], [3, 3, 3]])))
+
+        # Test 4 points that are actually a triangle
+        a = np.array([[0, 0, 0], [0, 3, 0], [3, 0, 0], [1, 1, 0]])
+        self.assertTrue(np.allclose(g.true_shape(a), np.array([[0, 0, 0], [0, 3, 0], [3, 0, 0]])))
+
+        # Test 4 points that are all outher vetecis in a convex polygon
+        a = np.array([[0, 0, 0], [0, 3, 0], [3, 0, 0], [5, 5, 0]])
+        self.assertTrue(np.allclose(g.true_shape(a), np.array([[0, 0, 0], [0, 3, 0], [3, 0, 0], [5, 5, 0]])))
+
+    def test_linalg_det(self):
+        matrix = np.array([[1, 1, 1], [3, 3, 3], [4, 4, 4]])
+        a = np.linalg.det(matrix)
+        print(a)
+
+    @staticmethod
+    def generate_sphere(r, n):
+        """Generates a sphere or points. Used in tests to generate gamut, and inclusion points.
+
+        :param r: int
+            The radius to the points.
+        :param n: int
+            Number of points to be generated.
+        :return: ndarray
+            Numpy array dim(n,3) with the points of the sphere.
+        """
+        theta = np.random.uniform(0, 2*np.pi, n)
+        phi = np.random.uniform(0, np.pi, n)
+
+        x = r * (np.sin(phi) * np.cos(theta))
+        y = r * (np.sin(phi) * np.sin(theta))
+        z = r * (np.cos(phi))
+
+        sphere = np.vstack((x, y, z)).T
+
+        return sphere
+
 
     def test_get_alpha(self):
         c_data = data.Data(space.srgb, cube)    # Generating the colour Data object.
@@ -520,8 +520,6 @@
         sp = g.space
         a = g.intersectionpoint_on_line(d, center, sp)
         print("Nearest point:", a)
-=======
->>>>>>> 234f5b11
 
 if __name__ == '__main__':
     unittest.main(exit=False)